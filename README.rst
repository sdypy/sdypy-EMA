--- conflicted
+++ resolved
@@ -45,13 +45,8 @@
     
     a.select_poles()
 
-<<<<<<< HEAD
 The stability chart displays the calculated poles and the user can hand-pick the stable ones. Reconstruction is done on-the-fly. 
 In this case the reconstruction is not necessary since the user can access the FRF matrix and the modal constants matrix:
-=======
-The stability chart displayes calculated poles and the user can hand-pick the stable ones. Reconstruction is done on-the-fly. 
-In this case the reconstruction is not necessary since the user can access the FRF matrix and modal constant matrix:
->>>>>>> d921b43d
 
 .. code:: python
 
