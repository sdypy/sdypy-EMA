--- conflicted
+++ resolved
@@ -47,17 +47,7 @@
     
     a.select_poles()
 
-<<<<<<< HEAD
-The stability chart displays the calculated poles and the user can hand-pick the stable ones. Reconstruction is done on-the-fly. 
-In this case the reconstruction is not necessary since the user can access the FRF matrix and the modal constants matrix:
-
-.. code:: python
-
-    a.H # FRF matrix     
-    a.A # modal constants matrix
-=======
 The stability chart displayes calculated poles and the user can hand-pick the stable ones.
->>>>>>> 6c9714d1
 
 2. If the approximate values of natural frequencies are already known, it is not necessary to display the stability chart:
 
